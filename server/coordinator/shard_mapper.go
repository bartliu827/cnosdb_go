package coordinator

import (
	"context"
	"io"
	"math/rand"
	"net"
	"time"

<<<<<<< HEAD
	"github.com/cnosdatabase/cnosql"
	"github.com/cnosdatabase/db/query"
	"github.com/cnosdatabase/db/tsdb"
=======
	"github.com/cnosdb/cnosql"
	"github.com/cnosdb/db/query"
	"github.com/cnosdb/db/tsdb"
>>>>>>> b1f0417e
)

// IteratorCreator is an interface that combines mapping fields and creating iterators.
type IteratorCreator interface {
	query.IteratorCreator
	cnosql.FieldMapper
	io.Closer
}

// LocalShardMapper implements a ShardMapper for local shards.
type LocalShardMapper struct {
	//MetaClient interface {
	//	ShardGroupsByTimeRange(database, policy string, min, max time.Time) (a []meta.ShardGroupInfo, err error)
	//}
	MetaClient MetaClient

	TSDBStore interface {
		ShardGroup(ids []uint64) tsdb.ShardGroup
		Shards(ids []uint64) []*tsdb.Shard
		CreateShard(database, retentionPolicy string, shardID uint64, enabled bool) error
	}
}

// MapShards maps the sources to the appropriate shards into an IteratorCreator.
func (e *LocalShardMapper) MapShards(sources cnosql.Sources, t cnosql.TimeRange, opt query.SelectOptions) (query.ShardGroup, error) {
	a := &LocalShardMapping{
		ShardMap:  make(map[Source]tsdb.ShardGroup),
		RemoteICs: make(map[Source][]remoteIteratorCreator),
	}

	tmin := time.Unix(0, t.MinTimeNano())
	tmax := time.Unix(0, t.MaxTimeNano())
	a.MinTime, a.MaxTime = tmin, tmax
	a.LocalNodeID = opt.NodeID
	if err := e.mapShards(a, sources, tmin, tmax); err != nil {
		return nil, err
	}

	return a, nil
}

func (e *LocalShardMapper) mapShards(a *LocalShardMapping, sources cnosql.Sources, tmin, tmax time.Time) error {
	for _, s := range sources {
		switch s := s.(type) {
		case *cnosql.Measurement:
			source := Source{
				Database:        s.Database,
				RetentionPolicy: s.RetentionPolicy,
			}
			// Retrieve the list of shards for this database. This list of
			// shards is always the same regardless of which measurement we are
			// using.
			if _, ok := a.ShardMap[source]; !ok {
				groups, err := e.MetaClient.ShardGroupsByTimeRange(s.Database, s.RetentionPolicy, tmin, tmax)
				if err != nil {
					return err
				}

				if len(groups) == 0 {
					a.ShardMap[source] = nil
					continue
				}
				a.RemoteICs[source] = make([]remoteIteratorCreator, 0, len(groups[0].Shards)*len(groups))

				shardIDs := make([]uint64, 0, len(groups[0].Shards)*len(groups))
				for _, g := range groups {
					for _, si := range g.Shards {
						var nodeID uint64
						if si.OwnedBy(a.LocalNodeID) {
							nodeID = a.LocalNodeID
						} else if len(si.Owners) > 0 {
							nodeID = si.Owners[rand.Intn(len(si.Owners))].NodeID
						} else {
							// This should not occur but if the shard has no owners then
							// we don't want this to panic by trying to randomly select a node.
							continue
						}
						if nodeID == a.LocalNodeID {
							shardIDs = append(shardIDs, si.ID)

						} else {
							dialer := &NodeDialer{
								MetaClient: e.MetaClient,
								Timeout:    time.Duration(3 * time.Second),
							}
							remoteShardIDs := []uint64{si.ID}
							remoteIC := newRemoteIteratorCreator(dialer, nodeID, remoteShardIDs)
							a.RemoteICs[source] = append(a.RemoteICs[source], remoteIC)

						}
					}
				}
				shards := e.TSDBStore.Shards(shardIDs)
				if len(shards) != len(shardIDs) {
					for _, shardID := range shardIDs {
						//err = e.TSDBStore.CreateShard(database, retentionPolicy, shardID, true)
						e.TSDBStore.CreateShard(s.Database, s.RetentionPolicy, shardID, true)
					}

				}
				a.ShardMap[source] = e.TSDBStore.ShardGroup(shardIDs)
			}
		case *cnosql.SubQuery:
			if err := e.mapShards(a, s.Statement.Sources, tmin, tmax); err != nil {
				return err
			}
		}
	}
	return nil
}

// ShardMapper maps data sources to a list of shard information.
type LocalShardMapping struct {
	ShardMap map[Source]tsdb.ShardGroup

	RemoteICs map[Source][]remoteIteratorCreator

	// MinTime is the minimum time that this shard mapper will allow.
	// Any attempt to use a time before this one will automatically result in using
	// this time instead.
	MinTime time.Time

	// MaxTime is the maximum time that this shard mapper will allow.
	// Any attempt to use a time after this one will automatically result in using
	// this time instead.
	MaxTime time.Time

	LocalNodeID uint64
}

func (a *LocalShardMapping) FieldDimensions(m *cnosql.Measurement) (fields map[string]cnosql.DataType, dimensions map[string]struct{}, err error) {
	source := Source{
		Database:        m.Database,
		RetentionPolicy: m.RetentionPolicy,
	}

	rg := a.ShardMap[source]
	RemoteICs := a.RemoteICs[source]
	if rg == nil && RemoteICs == nil {
		return nil, nil, nil
	}

	fields = make(map[string]cnosql.DataType)
	dimensions = make(map[string]struct{})

	var measurements []string
	if m.Regex != nil {
		measurements = rg.MeasurementsByRegex(m.Regex.Val)
	} else {
		measurements = []string{m.Name}
	}

	if rg != nil {
		f, d, err := rg.FieldDimensions(measurements)
		if err != nil {
			return nil, nil, err
		}
		for k, typ := range f {
			fields[k] = typ
		}
		for k := range d {
			dimensions[k] = struct{}{}
		}
	}

	if RemoteICs != nil {
		for _, remoteIC := range RemoteICs {
			f, d, err := remoteIC.FieldDimensions(m)
			if err != nil {
				return nil, nil, err
			}
			for k, typ := range f {
				fields[k] = typ
			}
			for k := range d {
				dimensions[k] = struct{}{}
			}
		}
	}

	return
}

func (a *LocalShardMapping) MapType(m *cnosql.Measurement, field string) cnosql.DataType {
	source := Source{
		Database:        m.Database,
		RetentionPolicy: m.RetentionPolicy,
	}

	rg := a.ShardMap[source]
	if rg == nil {
		return cnosql.Unknown
	}

	var names []string
	if m.Regex != nil {
		names = rg.MeasurementsByRegex(m.Regex.Val)
	} else {
		names = []string{m.Name}
	}

	var typ cnosql.DataType
	for _, name := range names {
		if m.SystemIterator != "" {
			name = m.SystemIterator
		}
		t := rg.MapType(name, field)
		if typ.LessThan(t) {
			typ = t
		}
	}
	return typ
}

func (a *LocalShardMapping) CreateIterator(ctx context.Context, m *cnosql.Measurement, opt query.IteratorOptions) (query.Iterator, error) {
	source := Source{
		Database:        m.Database,
		RetentionPolicy: m.RetentionPolicy,
	}

	rg := a.ShardMap[source]
	RemoteICs := a.RemoteICs[source]
	if rg == nil && RemoteICs == nil {
		return nil, nil
	}

	// Override the time constraints if they don't match each other.
	if !a.MinTime.IsZero() && opt.StartTime < a.MinTime.UnixNano() {
		opt.StartTime = a.MinTime.UnixNano()
	}
	if !a.MaxTime.IsZero() && opt.EndTime > a.MaxTime.UnixNano() {
		opt.EndTime = a.MaxTime.UnixNano()
	}

	inputs := []query.Iterator{}
	if m.Regex != nil {
		measurements := rg.MeasurementsByRegex(m.Regex.Val)
		if err := func() error {
			// Create a Measurement for each returned matching measurement value
			// from the regex.
			for _, measurement := range measurements {
				mm := m.Clone()
				mm.Name = measurement // Set the name to this matching regex value.
				input, err := rg.CreateIterator(ctx, mm, opt)
				if err != nil {
					return err
				}
				inputs = append(inputs, input)

				for _, remoteIC := range RemoteICs {
					input, err := remoteIC.CreateIterator(ctx, m, opt)
					if err != nil {
						continue
					}
					inputs = append(inputs, input)
				}
			}
			return nil
		}(); err != nil {
			query.Iterators(inputs).Close()
			return nil, err
		}

	} else {

		input, err := rg.CreateIterator(ctx, m, opt)
		if err != nil {
			return nil, err
		}
		inputs = append(inputs, input)

		for _, remoteIC := range RemoteICs {
			input, err := remoteIC.CreateIterator(ctx, m, opt)
			if err != nil {
				continue
			}
			inputs = append(inputs, input)
		}
	}

	return query.Iterators(inputs).Merge(opt)
}

// remoteIteratorCreator creates iterators for remote shards.
type remoteIteratorCreator struct {
	dialer   *NodeDialer
	nodeID   uint64
	shardIDs []uint64
}

// newRemoteIteratorCreator returns a new instance of remoteIteratorCreator for a remote shard.
func newRemoteIteratorCreator(dialer *NodeDialer, nodeID uint64, shardIDs []uint64) remoteIteratorCreator {
	return remoteIteratorCreator{
		dialer:   dialer,
		nodeID:   nodeID,
		shardIDs: shardIDs,
	}
}

// CreateIterator creates a remote streaming iterator.
func (ic *remoteIteratorCreator) CreateIterator(ctx context.Context, m *cnosql.Measurement, opt query.IteratorOptions) (query.Iterator, error) {
	conn, err := ic.dialer.DialNode(ic.nodeID)
	if err != nil {
		return nil, err
	}

	var resp CreateIteratorResponse
	if err := func() error {
		// Write request.
		var req = CreateIteratorRequest{
			ShardIDs:    ic.shardIDs,
			Measurement: *(m.Clone()),
			Opt:         opt,
		}
		if err := EncodeTLV(conn, createIteratorRequestMessage, &req); err != nil {
			return err
		}

		// Read the response.
		if _, err := DecodeTLV(conn, &resp); err != nil {
			return err
		} else if resp.Err != nil {
			return err
		}

		return nil
	}(); err != nil {
		conn.Close()
		return nil, err
	}

	return query.NewReaderIterator(ctx, conn, resp.typ, resp.stats), nil
}

// FieldDimensions returns the unique fields and dimensions across a list of sources.
func (ic *remoteIteratorCreator) FieldDimensions(m *cnosql.Measurement) (fields map[string]cnosql.DataType, dimensions map[string]struct{}, err error) {
	conn, err := ic.dialer.DialNode(ic.nodeID)
	if err != nil {
		return nil, nil, err
	}
	defer conn.Close()

	// Write request.
	if err := EncodeTLV(conn, fieldDimensionsRequestMessage, &FieldDimensionsRequest{
		ShardIDs:    ic.shardIDs,
		Measurement: *m,
	}); err != nil {
		return nil, nil, err
	}

	// Read the response.
	var resp FieldDimensionsResponse
	if _, err := DecodeTLV(conn, &resp); err != nil {
		return nil, nil, err
	}
	return resp.Fields, resp.Dimensions, resp.Err
}

// NodeDialer dials connections to a given node.
type NodeDialer struct {
	MetaClient MetaClient
	Timeout    time.Duration
}

// DialNode returns a connection to a node.
func (d *NodeDialer) DialNode(nodeID uint64) (net.Conn, error) {
	ni, err := d.MetaClient.DataNode(nodeID)
	if err != nil {
		return nil, err
	}

	conn, err := net.Dial("tcp", ni.TCPHost)
	if err != nil {
		return nil, err
	}
	conn.SetDeadline(time.Now().Add(d.Timeout))

	// Write the cluster multiplexing header byte
	if _, err := conn.Write([]byte(MuxHeader)); err != nil {
		conn.Close()
		return nil, err
	}

	return conn, nil
}

func (a *LocalShardMapping) IteratorCost(m *cnosql.Measurement, opt query.IteratorOptions) (query.IteratorCost, error) {
	source := Source{
		Database:        m.Database,
		RetentionPolicy: m.RetentionPolicy,
	}

	rg := a.ShardMap[source]
	if rg == nil {
		return query.IteratorCost{}, nil
	}

	// Override the time constraints if they don't match each other.
	if !a.MinTime.IsZero() && opt.StartTime < a.MinTime.UnixNano() {
		opt.StartTime = a.MinTime.UnixNano()
	}
	if !a.MaxTime.IsZero() && opt.EndTime > a.MaxTime.UnixNano() {
		opt.EndTime = a.MaxTime.UnixNano()
	}

	if m.Regex != nil {
		var costs query.IteratorCost
		measurements := rg.MeasurementsByRegex(m.Regex.Val)
		for _, measurement := range measurements {
			cost, err := rg.IteratorCost(measurement, opt)
			if err != nil {
				return query.IteratorCost{}, err
			}
			costs = costs.Combine(cost)
		}
		return costs, nil
	}
	return rg.IteratorCost(m.Name, opt)
}

// Close clears out the list of mapped shards.
func (a *LocalShardMapping) Close() error {
	a.ShardMap = nil
	return nil
}

// Source contains the database and retention policy source for data.
type Source struct {
	Database        string
	RetentionPolicy string
}<|MERGE_RESOLUTION|>--- conflicted
+++ resolved
@@ -7,15 +7,9 @@
 	"net"
 	"time"
 
-<<<<<<< HEAD
-	"github.com/cnosdatabase/cnosql"
-	"github.com/cnosdatabase/db/query"
-	"github.com/cnosdatabase/db/tsdb"
-=======
 	"github.com/cnosdb/cnosql"
 	"github.com/cnosdb/db/query"
 	"github.com/cnosdb/db/tsdb"
->>>>>>> b1f0417e
 )
 
 // IteratorCreator is an interface that combines mapping fields and creating iterators.
