--- conflicted
+++ resolved
@@ -324,10 +324,6 @@
 	return nil
 }
 
-func (s *Service) sendConn(conn net.Conn) {
-
-}
-
 func (s *Service) updateShardsLive(conn net.Conn) error {
 	var sidBytes [8]byte
 	if _, err := io.ReadFull(conn, sidBytes[:]); err != nil {
@@ -487,13 +483,6 @@
 
 	infoJson, _ := json.Marshal(infos)
 	io.WriteString(conn, string(infoJson))
-	s.Logger.Error("111111")
-	_, err := s.Check(4, 86400000000000/2)
-
-	if err != nil {
-		fmt.Println(err)
-		return err
-	}
 	return nil
 }
 
@@ -914,298 +903,4 @@
 	Status     string
 	StartTime  time.Time
 	CopiedSize uint64
-<<<<<<< HEAD
-}
-
-type DumpShard struct {
-	dataDir   string
-	walDir    string
-	out       string
-	startTime int64
-	endTime   int64
-
-	manifest struct{}
-	tsmFiles []string
-	walFiles []string
-}
-
-func newDumpShard(fnPre string, shard *tsdb.Shard, relPath string, start, end int64) DumpShard {
-	//out := shard.Path()[0 : len(shard.Path())-len(relPath)-5]
-	return DumpShard{
-		dataDir:   shard.Path(),
-		walDir:    shard.WalPath(),
-		out:       "/Users/cnosdb/" + strconv.Itoa(int(shard.ID())) + fnPre + ".txt",
-		startTime: start,
-		endTime:   end,
-
-		tsmFiles: make([]string, 0),
-		walFiles: make([]string, 0),
-	}
-}
-
-var defaultLetters = []rune("abcdefghijklmnopqrstuvwxyzABCDEFGHIJKLMNOPQRSTUVWXYZ0123456789")
-
-// RandomString returns a random string with a fixed length
-func RandomString(n int, allowedChars ...[]rune) string {
-	var letters []rune
-
-	if len(allowedChars) == 0 {
-		letters = defaultLetters
-	} else {
-		letters = allowedChars[0]
-	}
-
-	b := make([]rune, n)
-	for i := range b {
-		b[i] = letters[rand.Intn(len(letters))]
-	}
-
-	return string(b)
-}
-
-func (s *Service) DumpShard2ProtocolLine(fnPre string, shardID uint64, start, end int64) error {
-	shard := s.TSDBStore.Shard(shardID)
-	if shard == nil {
-		return errors2.New("the shard isn't exist")
-	}
-	p, err := s.TSDBStore.ShardRelativePath(shardID)
-	if err != nil {
-		return err
-	}
-
-	dumpShard := newDumpShard(fnPre, shard, p, start, end)
-	//s.Logger.Info("NewDumpShard", zap.String("dataDir", dumpShard.dataDir), zap.String("walDir", dumpShard.walDir), zap.String("out", dumpShard.out))
-	if err := dumpShard.walkTSMFiles(); err != nil {
-		return err
-	}
-	if err := dumpShard.walkWALFiles(); err != nil {
-		return err
-	}
-	//s.Logger.Info("walkFiles", zap.Any("manifest", dumpShard.manifest), zap.Any("TSM", dumpShard.tsmFiles), zap.Any("WAL", dumpShard.walFiles))
-	return dumpShard.write()
-}
-
-func (d *DumpShard) walkTSMFiles() error {
-	return filepath.Walk(d.dataDir, func(path string, f os.FileInfo, err error) error {
-		if err != nil {
-			return err
-		}
-
-		// check to see if this is a tsm file
-		if filepath.Ext(path) != "."+tsm1.TSMFileExtension {
-			return nil
-		}
-
-		d.manifest = struct{}{}
-		d.tsmFiles = append(d.tsmFiles, path)
-		return nil
-	})
-}
-
-func (d *DumpShard) walkWALFiles() error {
-	return filepath.Walk(d.walDir, func(path string, f os.FileInfo, err error) error {
-		if err != nil {
-			return err
-		}
-
-		// check to see if this is a wal file
-		fileName := filepath.Base(path)
-		if filepath.Ext(path) != "."+tsm1.WALFileExtension || !strings.HasPrefix(fileName, tsm1.WALFilePrefix) {
-			return nil
-		}
-
-		d.manifest = struct{}{}
-		d.walFiles = append(d.walFiles, path)
-		return nil
-	})
-}
-
-func (d *DumpShard) write() error {
-	// open our output file and create an output buffer
-	f, err := os.Create(d.out)
-	if err != nil {
-		return err
-	}
-	defer f.Close()
-
-	// Because calling (*os.File).Write is relatively expensive,
-	// and we don't *need* to sync to disk on every written line of export,
-	// use a sized buffered writer so that we only sync the file every megabyte.
-	bw := bufio.NewWriterSize(f, 1024*1024)
-	defer bw.Flush()
-
-	var w io.Writer = bw
-
-	s, e := time.Unix(0, d.startTime).Format(time.RFC3339), time.Unix(0, d.endTime).Format(time.RFC3339)
-	fmt.Fprintf(w, "# CNOSDB EXPORT: %s - %s\n", s, e)
-
-	fmt.Fprintln(w, "# DML")
-	files := d.tsmFiles
-	if err := d.writeTsmFiles(w, files); err != nil {
-		return err
-	}
-
-	if err := d.writeWALFiles(w, d.walFiles); err != nil {
-		return err
-	}
-
-	return nil
-}
-
-func (d *DumpShard) writeTsmFiles(w io.Writer, files []string) error {
-	fmt.Fprintln(w, "# writing tsm data")
-
-	// we need to make sure we write the same order that the files were written
-	sort.Strings(files)
-
-	for _, f := range files {
-		if err := d.exportTSMFile(f, w); err != nil {
-			return err
-		}
-	}
-
-	return nil
-}
-
-func (d *DumpShard) exportTSMFile(tsmFilePath string, w io.Writer) error {
-	f, err := os.Open(tsmFilePath)
-	if err != nil {
-		if os.IsNotExist(err) {
-			fmt.Fprintf(w, "skipped missing file: %s", tsmFilePath)
-			return nil
-		}
-		return err
-	}
-	defer f.Close()
-
-	r, err := tsm1.NewTSMReader(f)
-	if err != nil {
-		return err
-	}
-	defer r.Close()
-	if sgStart, sgEnd := r.TimeRange(); sgStart > d.endTime || sgEnd < d.startTime {
-		return nil
-	}
-	for i := 0; i < r.KeyCount(); i++ {
-		key, _ := r.KeyAt(i)
-		values, err := r.ReadAll(key)
-		if err != nil {
-			continue
-		}
-		measurement, field := tsm1.SeriesAndFieldFromCompositeKey(key)
-		field = escape.Bytes(field)
-
-		if err := d.writeValues(w, measurement, string(field), values); err != nil {
-			// An error from writeValues indicates an IO error, which should be returned.
-			return err
-		}
-	}
-	return nil
-}
-
-func (d *DumpShard) writeWALFiles(w io.Writer, files []string) error {
-	fmt.Fprintln(w, "# writing wal data")
-
-	// we need to make sure we write the same order that the wal received the data
-	sort.Strings(files)
-
-	for _, f := range files {
-		if err := d.exportWALFile(f, w); err != nil {
-			return err
-		}
-	}
-
-	return nil
-}
-
-// exportWAL reads every WAL entry from r and exports it to w.
-func (d *DumpShard) exportWALFile(walFilePath string, w io.Writer) error {
-	f, err := os.Open(walFilePath)
-	if err != nil {
-		if os.IsNotExist(err) {
-			fmt.Fprintf(w, "skipped missing file: %s", walFilePath)
-			return nil
-		}
-		return err
-	}
-	defer f.Close()
-
-	r := tsm1.NewWALSegmentReader(f)
-	defer r.Close()
-
-	for r.Next() {
-		entry, err := r.Read()
-		if err != nil {
-			break
-		}
-
-		switch t := entry.(type) {
-		case *tsm1.DeleteWALEntry, *tsm1.DeleteRangeWALEntry:
-			continue
-		case *tsm1.WriteWALEntry:
-			for key, values := range t.Values {
-				measurement, field := tsm1.SeriesAndFieldFromCompositeKey([]byte(key))
-				// measurements are stored escaped, field names are not
-				field = escape.Bytes(field)
-
-				if err := d.writeValues(w, measurement, string(field), values); err != nil {
-					// An error from writeValues indicates an IO error, which should be returned.
-					return err
-				}
-			}
-		}
-	}
-	return nil
-}
-
-// writeValues writes every value in values to w, using the given series key and field name.
-// If any call to w.Write fails, that error is returned.
-func (d *DumpShard) writeValues(w io.Writer, seriesKey []byte, field string, values []tsm1.Value) error {
-	buf := []byte(string(seriesKey) + " " + field + "=")
-	prefixLen := len(buf)
-
-	for _, value := range values {
-		ts := value.UnixNano()
-		if (ts < d.startTime) || (ts > d.endTime) {
-			continue
-		}
-
-		// Re-slice buf to be "<series_key> <field>=".
-		buf = buf[:prefixLen]
-
-		// Append the correct representation of the value.
-		switch v := value.Value().(type) {
-		case float64:
-			buf = strconv.AppendFloat(buf, v, 'g', -1, 64)
-		case int64:
-			buf = strconv.AppendInt(buf, v, 10)
-			buf = append(buf, 'i')
-		case uint64:
-			buf = strconv.AppendUint(buf, v, 10)
-			buf = append(buf, 'u')
-		case bool:
-			buf = strconv.AppendBool(buf, v)
-		case string:
-			buf = append(buf, '"')
-			buf = append(buf, models.EscapeStringField(v)...)
-			buf = append(buf, '"')
-		default:
-			// This shouldn't be possible, but we'll format it anyway.
-			buf = append(buf, fmt.Sprintf("%v", v)...)
-		}
-
-		// Now buf has "<series_key> <field>=<value>".
-		// Append the timestamp and a newline, then write it.
-		buf = append(buf, ' ')
-		buf = strconv.AppendInt(buf, ts, 10)
-		buf = append(buf, '\n')
-		if _, err := w.Write(buf); err != nil {
-			// Underlying IO error needs to be returned.
-			return err
-		}
-	}
-
-	return nil
-=======
->>>>>>> ca6ece55
 }