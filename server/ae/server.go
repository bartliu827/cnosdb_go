--- conflicted
+++ resolved
@@ -254,8 +254,6 @@
 			//fmt.Printf("========ScanFiledValue %s %d %v\n", key, ts, val)
 			return nil
 		})
-<<<<<<< HEAD
-=======
 
 }
 
@@ -287,7 +285,6 @@
 	}
 
 	return nil
->>>>>>> 6ea1b79c
 }
 
 // RequestType indicates the typeof ae request.
